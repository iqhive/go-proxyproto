--- conflicted
+++ resolved
@@ -149,61 +149,22 @@
 	var buf bytes.Buffer
 	buf.Write(SIGV2)
 	buf.WriteByte(header.Command.toByte())
-<<<<<<< HEAD
-	if !header.Command.IsLocal() {
-		buf.WriteByte(header.TransportProtocol.toByte())
-		var addrSrc, addrDst []byte
-		if header.TransportProtocol.IsIPv4() {
-			hdrLen, err := addTLVLen(lengthV4Bytes, len(header.rawTLVs))
-			if err != nil {
-				return nil, err
-			}
-			buf.Write(hdrLen)
-			addrSrc = header.SourceAddress.To4()
-			addrDst = header.DestinationAddress.To4()
-		} else if header.TransportProtocol.IsIPv6() {
-			hdrLen, err := addTLVLen(lengthV6Bytes, len(header.rawTLVs))
-			if err != nil {
-				return nil, err
-			}
-			buf.Write(hdrLen)
-			addrSrc = header.SourceAddress.To16()
-			addrDst = header.DestinationAddress.To16()
-		} else if header.TransportProtocol.IsUnix() {
-			buf.Write(lengthUnixBytes)
-			// TODO is below right?
-			addrSrc = []byte(header.SourceAddress.String())
-			addrDst = []byte(header.DestinationAddress.String())
-		}
-		buf.Write(addrSrc)
-		buf.Write(addrDst)
-
-		portSrcBytes := func() []byte {
-			a := make([]byte, 2)
-			binary.BigEndian.PutUint16(a, header.SourcePort)
-			return a
-		}()
-		buf.Write(portSrcBytes)
-
-		portDstBytes := func() []byte {
-			a := make([]byte, 2)
-			binary.BigEndian.PutUint16(a, header.DestinationPort)
-			return a
-		}()
-		buf.Write(portDstBytes)
-		if len(header.rawTLVs) > 0 {
-			buf.Write(header.rawTLVs)
-		}
-=======
 	buf.WriteByte(header.TransportProtocol.toByte())
-	// TODO add encapsulated TLV length
 	var addrSrc, addrDst []byte
 	if header.TransportProtocol.IsIPv4() {
-		buf.Write(lengthV4Bytes)
+        hdrLen, err := addTLVLen(lengthV4Bytes, len(header.rawTLVs))
+        if err != nil {
+            return nil, err
+        }
+        buf.Write(hdrLen)
 		addrSrc = header.SourceAddress.To4()
 		addrDst = header.DestinationAddress.To4()
 	} else if header.TransportProtocol.IsIPv6() {
-		buf.Write(lengthV6Bytes)
+        hdrLen, err := addTLVLen(lengthV6Bytes, len(header.rawTLVs))
+        if err != nil {
+            return nil, err
+        }
+        buf.Write(hdrLen)
 		addrSrc = header.SourceAddress.To16()
 		addrDst = header.DestinationAddress.To16()
 	} else if header.TransportProtocol.IsUnix() {
@@ -211,7 +172,6 @@
 		// TODO is below right?
 		addrSrc = []byte(header.SourceAddress.String())
 		addrDst = []byte(header.DestinationAddress.String())
->>>>>>> 83d61d90
 	}
 	buf.Write(addrSrc)
 	buf.Write(addrDst)
@@ -229,6 +189,9 @@
 		return a
 	}()
 	buf.Write(portDstBytes)
+    if len(header.rawTLVs) > 0 {
+        buf.Write(header.rawTLVs)
+    }
 
 	return buf.Bytes(), nil
 }
